--- conflicted
+++ resolved
@@ -1,339 +1,321 @@
-﻿// Copyright (c) Microsoft. All rights reserved.
-
-using Microsoft.Net.Insertions.Api;
-using Microsoft.Net.Insertions.Api.Providers;
-using Microsoft.Net.Insertions.Common.Constants;
-using Microsoft.Net.Insertions.Common.Logging;
-using Microsoft.Net.Insertions.Models;
-using Microsoft.Net.Insertions.Props.Models;
-using System;
-using System.Collections.Generic;
-using System.Diagnostics;
-using System.IO;
-using System.Linq;
-using System.Reflection;
-using System.Text;
-
-namespace Microsoft.Net.Insertions.ConsoleApp
-{
-    internal class Program
-    {
-        private const string SwitchDefaultConfig = "-d:";
-
-        private const string SwitchManifest = "-m:";
-
-        private const string SwitchIgnorePackages = "-i:";
-
-        private const string SwitchIgnoreDevUxTeamPackages = "-idut";
-
-        private const string SwitchPropsFilesRootDir = "-p:";
-
-        private const string SwitchFeedAccessToken = "-a:";
-
-        private const string SwitchMaxWaitSeconds = "-w:";
-
-        private const string SwitchMaxDownloadSeconds = "-ds";
-
-        private const string SwitchMaxConcurrency = "-c:";
-
-        private static readonly Lazy<string> HelpParameters = new Lazy<string>(() =>
-        {
-            StringBuilder txt = new StringBuilder();
-
-            txt.Append($"{SwitchDefaultConfig}<default.config full file path>");
-            txt.Append(" ");
-            txt.Append($"{SwitchManifest}<manifest.json full file path>");
-            txt.Append(" ");
-            txt.Append($"[{SwitchIgnorePackages}<ignored packages file path>]");
-            txt.Append(" ");
-            txt.Append($"[{SwitchPropsFilesRootDir}<root directory that contains props files>]");
-            txt.Append(" ");
-            txt.Append($"[{SwitchFeedAccessToken}<token to access nuget feed>]");
-            txt.Append(" ");
-            txt.Append($"[{SwitchMaxWaitSeconds}<maximum seconds to allow job run, excluding downloads, as int>]");
-            txt.Append(" ");
-            txt.Append($"[{SwitchMaxDownloadSeconds}<maximum seconds to allow nuget downloads run, as int>]");
-            txt.Append(" ");
-            txt.Append($"[{SwitchMaxConcurrency}<max concurrent default.config updates, as int>]");
-
-            return txt.ToString();
-        });
-
-        private static readonly Lazy<string> ProgramName = new Lazy<string>(() => Assembly.GetExecutingAssembly().GetName().Name!);
-
-        private static string DefaultConfigFile = string.Empty;
-
-        private static string ManifestFile = string.Empty;
-
-        private static string IgnoredPackagesFile = string.Empty;
-
-        private static bool IgnoreDevUxTeamPackagesScenario;
-
-        private static string PropsFilesRootDirectory = string.Empty;
-
-        private static string FeedAccessToken = string.Empty;
-
-        private static TimeSpan MaxWaitDuration = TimeSpan.FromSeconds(75);
-
-        private static TimeSpan MaxDownloadDuration = TimeSpan.FromSeconds(240);
-
-        private static int MaxConcurrency = 4;
-
-
-        /// <summary>
-        /// Sets up logging based on the TRACE switch being set.
-        /// </summary>
-        static Program()
-        {
-            string logDirectory = Path.Combine(Directory.GetCurrentDirectory(), "Logs");
-            if (!Directory.Exists(logDirectory))
-            {
-                Directory.CreateDirectory(logDirectory);
-            }
-
-            LogFile = Path.Combine(logDirectory, $"log_{DateTime.Now.Ticks}.txt");
-
-            Trace.AutoFlush = true;
-            _ = Trace.Listeners.Add(new InsertionsTextWriterTraceListener(LogFile, "tracelistener"));
-            _ = Trace.Listeners.Add(new InsertionsConsoleTraceListener());
-        }
-
-
-        private static string LogFile { get; }
-
-        [STAThread]
-        private static void Main(string[] args)
-        {
-            ShowStartOrEndMessage($"Running {ProgramName.Value}");
-
-            ProcessCmdArguments(args);
-
-            IInsertionApiFactory apiFactory = new InsertionApiFactory();
-            IInsertionApi api = apiFactory.Create(MaxWaitDuration, MaxDownloadDuration, MaxConcurrency);
-
-            UpdateResults results;
-            if (!string.IsNullOrWhiteSpace(IgnoredPackagesFile))
-            {
-                results = api.UpdateVersions(ManifestFile, DefaultConfigFile, IgnoredPackagesFile, FeedAccessToken, PropsFilesRootDirectory);
-            }
-            else if (IgnoreDevUxTeamPackagesScenario)
-            {
-                results = api.UpdateVersions(ManifestFile, DefaultConfigFile, InsertionConstants.DefaultDevUxTeamPackages, FeedAccessToken, PropsFilesRootDirectory);
-            }
-            else
-            {
-                results = api.UpdateVersions(ManifestFile, DefaultConfigFile, (HashSet<string>?)null, FeedAccessToken, PropsFilesRootDirectory);
-            }
-
-            ShowResults(results);
-
-            Trace.WriteLine($"Log: {LogFile}{Environment.NewLine}");
-        }
-
-        private static void ShowResults(UpdateResults results)
-        {
-            Console.ForegroundColor = results.Outcome ? ConsoleColor.Green : ConsoleColor.Red;
-            Trace.WriteLine($"Completed {(results.Outcome ? "successfully" : "in a failure")}.");
-            if (!results.Outcome)
-            {
-                Trace.WriteLine($"Details: {results.OutcomeDetails}.");
-            }
-            Console.ResetColor();
-            Trace.WriteLine($"Duration: {results.DurationMilliseconds:N2}-ms.");
-            Trace.WriteLine($"Successful updates: {results.UpdatedNuGets.Count():N0}.");
-            Trace.WriteLine("Found package version changes in config files...");
-            foreach (PackageUpdateResult updatedNuget in results.UpdatedNuGets.OrderBy(r => r.PackageId))
-            {
-                Trace.WriteLine($"           {updatedNuget.PackageId}: {updatedNuget.NewVersion}");
-            }
-
-            Trace.WriteLine($"Updated {results.FileSaveResults?.Length ?? 0} config files...");
-            foreach(FileSaveResult configSaveResult in results.FileSaveResults ?? Enumerable.Empty<FileSaveResult>())
-            {
-                if(configSaveResult.Succeeded)
-                {
-                    Trace.WriteLine($"           Saved: {configSaveResult.Path}");
-                }
-                else
-                {
-                    Console.ForegroundColor = ConsoleColor.Red;
-                    Trace.WriteLine($"           Save Failed: {configSaveResult.Path}");
-                    Console.ResetColor();
-                }
-            }
-
-
-            if (results.PropsFileUpdateResults != null)
-            {
-                Console.ForegroundColor = results.PropsFileUpdateResults.Outcome ? ConsoleColor.Green : ConsoleColor.Red;
-                Trace.WriteLine($"Props file updating completed {(results.PropsFileUpdateResults.Outcome ? "successfully" : "in a failure")}.");
-                if(!results.PropsFileUpdateResults.Outcome)
-                {
-                    Trace.WriteLine($"Details: {results.PropsFileUpdateResults.OutcomeDetails}.");
-                }
-                Console.ResetColor();
-                Trace.WriteLine($"Updated {results.PropsFileUpdateResults.UpdatedVariables.Count} .props files:");
-                foreach (KeyValuePair<PropsFile, List<PropsFileVariableReference>> propsFile in results.PropsFileUpdateResults.UpdatedVariables.Where(r => r.Value.Count != 0).OrderBy(p => p.Key.Path))
-                {
-                    Trace.WriteLine($"        {propsFile.Key.Path}");
-                    foreach (PropsFileVariableReference? variableChange in propsFile.Value)
-                    {
-                        Trace.WriteLine($"                {variableChange.Name}={variableChange.Value}");
-                    }
-                }
-
-                if (results.PropsFileUpdateResults.UnrecognizedVariables.Count != 0)
-                {
-                    Trace.WriteLine($"{results.PropsFileUpdateResults.UnrecognizedVariables.Count} variables were not found in props files:");
-                    foreach (PropsFileVariableReference? variable in results.PropsFileUpdateResults.UnrecognizedVariables)
-                    {
-                        Trace.WriteLine($"        {variable.Name} in {variable.ReferencedFilePath}");
-                    }
-                }
-            }
-        }
-
-        private static void ShowStartOrEndMessage(string message)
-        {
-            Console.ForegroundColor = ConsoleColor.Green;
-            Trace.WriteLine(message);
-            Console.ResetColor();
-        }
-
-        private static void ShowHelp()
-        {
-<<<<<<< HEAD
-            Trace.WriteLine($"{Environment.NewLine}");
-            Trace.WriteLine($"{ProgramName.Value} updates versions of NuGet packages in {InsertionConstants.DefaultConfigFile} with the corresponding values from {InsertionConstants.ManifestFile}{Environment.NewLine}");
-
-            Trace.WriteLine($"Usage:");
-            Trace.WriteLine($">{ProgramName.Value}.exe {HelpParameters.Value}");
-
-            Trace.WriteLine($"{Environment.NewLine}Options:");
-            Trace.WriteLine($"{SwitchDefaultConfig}   full path on disk to default.config to update");
-            Trace.WriteLine($"{SwitchManifest}   full path on disk to manifest.json");
-            Trace.WriteLine($"{SwitchIgnorePackages}   full path on disk to ignored packages file. Each line should have a package id [optional]");
-            Trace.WriteLine($"{SwitchPropsFilesRootDir}   directory to search for and update .props files [optional]");
-            Trace.WriteLine($"{FeedAccessToken}   token to access nuget feed. Necessary when updating props files [optional]");
-            Trace.WriteLine($"{SwitchMaxWaitSeconds}   maximum allowed duration in seconds, excluding downloads [optional]");
-            Trace.WriteLine($"{SwitchMaxDownloadSeconds}   maximum allowed duration in seconds that can be spent downloading nuget packages [optional]");
-            Trace.WriteLine($"{SwitchMaxConcurrency}   maximum concurrency of default.config version updates [optional]{Environment.NewLine}");
-=======
-            Console.WriteLine($"{Environment.NewLine}");
-            Console.WriteLine($"{ProgramName.Value} updates versions of NuGet packages in {InsertionConstants.DefaultConfigFile} with the corresponding values from {InsertionConstants.ManifestFile}{Environment.NewLine}." +
-                $" If an access token is specified with the switch {SwitchFeedAccessToken}, properties defined in .props files are also updated.");
-
-            Console.WriteLine($"Usage:");
-            Console.WriteLine($">{ProgramName.Value}.exe {HelpParameters.Value}");
-
-            Console.WriteLine($"{Environment.NewLine}Options:");
-            Console.WriteLine($"{SwitchDefaultConfig}   full path on disk to default.config to update");
-            Console.WriteLine($"{SwitchManifest}   full path on disk to manifest.json");
-            Console.WriteLine($"{SwitchIgnorePackages}   full path on disk to ignored packages file. Each line should have a package id [optional]");
-            Console.WriteLine($"{SwitchPropsFilesRootDir}   directory to search for and update .props files [optional]");
-            Console.WriteLine($"{SwitchFeedAccessToken}   token to access nuget feed. Necessary when updating props files [optional]");
-            Console.WriteLine($"{SwitchMaxWaitSeconds}   maximum allowed duration in seconds, excluding downloads [optional]");
-            Console.WriteLine($"{SwitchMaxDownloadSeconds}   maximum allowed duration in seconds that can be spent downloading nuget packages [optional]");
-            Console.WriteLine($"{SwitchMaxConcurrency}   maximum concurrency of default.config version updates [optional]{Environment.NewLine}");
->>>>>>> ef59a177
-
-            Console.ForegroundColor = ConsoleColor.Green;
-            Trace.WriteLine("Example...");
-            Trace.WriteLine($">{ProgramName.Value} {SwitchDefaultConfig}c:\\default.config {SwitchManifest}c:\\manifest.json");
-            Console.ResetColor();
-        }
-
-        private static void ShowErrorHelpAndExit(string reason)
-        {
-            Console.ForegroundColor = ConsoleColor.Red;
-            Trace.WriteLine($"Exiting due to incorrect input.  Reason: {reason}");
-            Console.ResetColor();
-            ShowHelp();
-            Environment.Exit(1);
-        }
-
-        private static void ProcessCmdArguments(string[] args)
-        {
-            Console.ForegroundColor = ConsoleColor.DarkYellow;
-            Trace.WriteLine("Processing CMD line parameters");
-            Console.ResetColor();
-
-            if (args == null || args.Length < 2)
-            {
-                ShowErrorHelpAndExit("incorrect # of parameters specified");
-            }
-
-            foreach (string arg in args!)
-            {
-                if (arg.StartsWith(SwitchDefaultConfig))
-                {
-                    ProcessArgument(arg, SwitchDefaultConfig, $"Specified {InsertionConstants.DefaultConfigFile}:", out DefaultConfigFile);
-                }
-                else if (arg.StartsWith(SwitchManifest))
-                {
-                    ProcessArgument(arg, SwitchManifest, $"Specified {InsertionConstants.ManifestFile}:", out ManifestFile);
-                }
-                else if (arg.StartsWith(SwitchIgnorePackages))
-                {
-                    ProcessArgument(arg, SwitchIgnorePackages, $"Specified ignored packages file:", out IgnoredPackagesFile);
-                }
-                else if (arg.StartsWith(SwitchPropsFilesRootDir))
-                {
-                    ProcessArgument(arg, SwitchPropsFilesRootDir, $"Specified root directory for props files:", out PropsFilesRootDirectory);
-                }
-                else if (arg.StartsWith(SwitchFeedAccessToken))
-                {
-                    FeedAccessToken = arg.Replace(SwitchFeedAccessToken, string.Empty);
-                    Trace.WriteLine($"CMD line param. An access token was specified.");
-                }
-                else if (arg.StartsWith(SwitchMaxWaitSeconds))
-                {
-                    ProcessArgumentInt(arg, SwitchMaxWaitSeconds, $"Specified \"max run duration in seconds, excluding downloads\":", out int waitDurationSeconds);
-                    MaxWaitDuration = TimeSpan.FromSeconds(waitDurationSeconds);
-                }
-                else if (arg.StartsWith(SwitchMaxDownloadSeconds))
-                {
-                    ProcessArgumentInt(arg, SwitchMaxDownloadSeconds, $"Specified \"max download duration in seconds\":", out int downloadDurationSeconds);
-                    MaxDownloadDuration = TimeSpan.FromSeconds(downloadDurationSeconds);
-                }
-                else if (arg.StartsWith(SwitchMaxConcurrency))
-                {
-                    ProcessArgumentInt(arg, SwitchMaxConcurrency, $"Specified \"max concurrency\":", out MaxConcurrency);
-                }
-                else if (arg.StartsWith(SwitchIgnoreDevUxTeamPackages))
-                {
-                    IgnoreDevUxTeamPackagesScenario = true;
-                }
-            }
-
-            if (string.IsNullOrWhiteSpace(DefaultConfigFile))
-            {
-                ShowErrorHelpAndExit($"{InsertionConstants.DefaultConfigFile} path not set.");
-            }
-            if (string.IsNullOrWhiteSpace(ManifestFile))
-            {
-                ShowErrorHelpAndExit($"{InsertionConstants.ManifestFile} path not set.");
-            }
-        }
-
-        private static void ProcessArgument(string argument, string appSwitch, string cmdLineMessage, out string target)
-        {
-            target = argument.Replace(appSwitch, string.Empty);
-            Trace.WriteLine($"CMD line param. {cmdLineMessage} {target}");
-        }
-
-        private static void ProcessArgumentInt(string argument, string appSwitch, string cmdLineMessage, out int target)
-        {
-            string trimmedArg = argument.Replace(appSwitch, string.Empty);
-            if (int.TryParse(trimmedArg, out target))
-            {
-                Trace.WriteLine($"CMD line param. {cmdLineMessage} {target}");
-            }
-            else
-            {
-                target = -1;
-                Trace.WriteLine("Specified value is not an integer. Default value will be used.");
-            }
-        }
-    }
+﻿// Copyright (c) Microsoft. All rights reserved.
+
+using Microsoft.Net.Insertions.Api;
+using Microsoft.Net.Insertions.Api.Providers;
+using Microsoft.Net.Insertions.Common.Constants;
+using Microsoft.Net.Insertions.Common.Logging;
+using Microsoft.Net.Insertions.Models;
+using Microsoft.Net.Insertions.Props.Models;
+using System;
+using System.Collections.Generic;
+using System.Diagnostics;
+using System.IO;
+using System.Linq;
+using System.Reflection;
+using System.Text;
+
+namespace Microsoft.Net.Insertions.ConsoleApp
+{
+    internal class Program
+    {
+        private const string SwitchDefaultConfig = "-d:";
+
+        private const string SwitchManifest = "-m:";
+
+        private const string SwitchIgnorePackages = "-i:";
+
+        private const string SwitchIgnoreDevUxTeamPackages = "-idut";
+
+        private const string SwitchPropsFilesRootDir = "-p:";
+
+        private const string SwitchFeedAccessToken = "-a:";
+
+        private const string SwitchMaxWaitSeconds = "-w:";
+
+        private const string SwitchMaxDownloadSeconds = "-ds";
+
+        private const string SwitchMaxConcurrency = "-c:";
+
+        private static readonly Lazy<string> HelpParameters = new Lazy<string>(() =>
+        {
+            StringBuilder txt = new StringBuilder();
+
+            txt.Append($"{SwitchDefaultConfig}<default.config full file path>");
+            txt.Append(" ");
+            txt.Append($"{SwitchManifest}<manifest.json full file path>");
+            txt.Append(" ");
+            txt.Append($"[{SwitchIgnorePackages}<ignored packages file path>]");
+            txt.Append(" ");
+            txt.Append($"[{SwitchPropsFilesRootDir}<root directory that contains props files>]");
+            txt.Append(" ");
+            txt.Append($"[{SwitchFeedAccessToken}<token to access nuget feed>]");
+            txt.Append(" ");
+            txt.Append($"[{SwitchMaxWaitSeconds}<maximum seconds to allow job run, excluding downloads, as int>]");
+            txt.Append(" ");
+            txt.Append($"[{SwitchMaxDownloadSeconds}<maximum seconds to allow nuget downloads run, as int>]");
+            txt.Append(" ");
+            txt.Append($"[{SwitchMaxConcurrency}<max concurrent default.config updates, as int>]");
+
+            return txt.ToString();
+        });
+
+        private static readonly Lazy<string> ProgramName = new Lazy<string>(() => Assembly.GetExecutingAssembly().GetName().Name!);
+
+        private static string DefaultConfigFile = string.Empty;
+
+        private static string ManifestFile = string.Empty;
+
+        private static string IgnoredPackagesFile = string.Empty;
+
+        private static bool IgnoreDevUxTeamPackagesScenario;
+
+        private static string PropsFilesRootDirectory = string.Empty;
+
+        private static string FeedAccessToken = string.Empty;
+
+        private static TimeSpan MaxWaitDuration = TimeSpan.FromSeconds(75);
+
+        private static TimeSpan MaxDownloadDuration = TimeSpan.FromSeconds(240);
+
+        private static int MaxConcurrency = 4;
+
+
+        /// <summary>
+        /// Sets up logging based on the TRACE switch being set.
+        /// </summary>
+        static Program()
+        {
+            string logDirectory = Path.Combine(Directory.GetCurrentDirectory(), "Logs");
+            if (!Directory.Exists(logDirectory))
+            {
+                Directory.CreateDirectory(logDirectory);
+            }
+
+            LogFile = Path.Combine(logDirectory, $"log_{DateTime.Now.Ticks}.txt");
+
+            Trace.AutoFlush = true;
+            _ = Trace.Listeners.Add(new InsertionsTextWriterTraceListener(LogFile, "tracelistener"));
+            _ = Trace.Listeners.Add(new InsertionsConsoleTraceListener());
+        }
+
+
+        private static string LogFile { get; }
+
+        [STAThread]
+        private static void Main(string[] args)
+        {
+            ShowStartOrEndMessage($"Running {ProgramName.Value}");
+
+            ProcessCmdArguments(args);
+
+            IInsertionApiFactory apiFactory = new InsertionApiFactory();
+            IInsertionApi api = apiFactory.Create(MaxWaitDuration, MaxDownloadDuration, MaxConcurrency);
+
+            UpdateResults results;
+            if (!string.IsNullOrWhiteSpace(IgnoredPackagesFile))
+            {
+                results = api.UpdateVersions(ManifestFile, DefaultConfigFile, IgnoredPackagesFile, FeedAccessToken, PropsFilesRootDirectory);
+            }
+            else if (IgnoreDevUxTeamPackagesScenario)
+            {
+                results = api.UpdateVersions(ManifestFile, DefaultConfigFile, InsertionConstants.DefaultDevUxTeamPackages, FeedAccessToken, PropsFilesRootDirectory);
+            }
+            else
+            {
+                results = api.UpdateVersions(ManifestFile, DefaultConfigFile, (HashSet<string>?)null, FeedAccessToken, PropsFilesRootDirectory);
+            }
+
+            ShowResults(results);
+
+            Trace.WriteLine($"Log: {LogFile}{Environment.NewLine}");
+        }
+
+        private static void ShowResults(UpdateResults results)
+        {
+            Console.ForegroundColor = results.Outcome ? ConsoleColor.Green : ConsoleColor.Red;
+            Trace.WriteLine($"Completed {(results.Outcome ? "successfully" : "in a failure")}.");
+            if (!results.Outcome)
+            {
+                Trace.WriteLine($"Details: {results.OutcomeDetails}.");
+            }
+            Console.ResetColor();
+            Trace.WriteLine($"Duration: {results.DurationMilliseconds:N2}-ms.");
+            Trace.WriteLine($"Successful updates: {results.UpdatedNuGets.Count():N0}.");
+            Trace.WriteLine("Found package version changes in config files...");
+            foreach (PackageUpdateResult updatedNuget in results.UpdatedNuGets.OrderBy(r => r.PackageId))
+            {
+                Trace.WriteLine($"           {updatedNuget.PackageId}: {updatedNuget.NewVersion}");
+            }
+
+            Trace.WriteLine($"Updated {results.FileSaveResults?.Length ?? 0} config files...");
+            foreach(FileSaveResult configSaveResult in results.FileSaveResults ?? Enumerable.Empty<FileSaveResult>())
+            {
+                if(configSaveResult.Succeeded)
+                {
+                    Trace.WriteLine($"           Saved: {configSaveResult.Path}");
+                }
+                else
+                {
+                    Console.ForegroundColor = ConsoleColor.Red;
+                    Trace.WriteLine($"           Save Failed: {configSaveResult.Path}");
+                    Console.ResetColor();
+                }
+            }
+
+
+            if (results.PropsFileUpdateResults != null)
+            {
+                Console.ForegroundColor = results.PropsFileUpdateResults.Outcome ? ConsoleColor.Green : ConsoleColor.Red;
+                Trace.WriteLine($"Props file updating completed {(results.PropsFileUpdateResults.Outcome ? "successfully" : "in a failure")}.");
+                if(!results.PropsFileUpdateResults.Outcome)
+                {
+                    Trace.WriteLine($"Details: {results.PropsFileUpdateResults.OutcomeDetails}.");
+                }
+                Console.ResetColor();
+                Trace.WriteLine($"Updated {results.PropsFileUpdateResults.UpdatedVariables.Count} .props files:");
+                foreach (KeyValuePair<PropsFile, List<PropsFileVariableReference>> propsFile in results.PropsFileUpdateResults.UpdatedVariables.Where(r => r.Value.Count != 0).OrderBy(p => p.Key.Path))
+                {
+                    Trace.WriteLine($"        {propsFile.Key.Path}");
+                    foreach (PropsFileVariableReference? variableChange in propsFile.Value)
+                    {
+                        Trace.WriteLine($"                {variableChange.Name}={variableChange.Value}");
+                    }
+                }
+
+                if (results.PropsFileUpdateResults.UnrecognizedVariables.Count != 0)
+                {
+                    Trace.WriteLine($"{results.PropsFileUpdateResults.UnrecognizedVariables.Count} variables were not found in props files:");
+                    foreach (PropsFileVariableReference? variable in results.PropsFileUpdateResults.UnrecognizedVariables)
+                    {
+                        Trace.WriteLine($"        {variable.Name} in {variable.ReferencedFilePath}");
+                    }
+                }
+            }
+        }
+
+        private static void ShowStartOrEndMessage(string message)
+        {
+            Console.ForegroundColor = ConsoleColor.Green;
+            Trace.WriteLine(message);
+            Console.ResetColor();
+        }
+
+        private static void ShowHelp()
+        {
+            Trace.WriteLine($"{Environment.NewLine}");
+            Trace.WriteLine($"{ProgramName.Value} updates versions of NuGet packages in {InsertionConstants.DefaultConfigFile} with the corresponding values from {InsertionConstants.ManifestFile}{Environment.NewLine}." +
+                $" If an access token is specified with the switch {SwitchFeedAccessToken}, properties defined in .props files are also updated.");
+
+            Trace.WriteLine($"Usage:");
+            Trace.WriteLine($">{ProgramName.Value}.exe {HelpParameters.Value}");
+
+            Trace.WriteLine($"{Environment.NewLine}Options:");
+            Trace.WriteLine($"{SwitchDefaultConfig}   full path on disk to default.config to update");
+            Trace.WriteLine($"{SwitchManifest}   full path on disk to manifest.json");
+            Trace.WriteLine($"{SwitchIgnorePackages}   full path on disk to ignored packages file. Each line should have a package id [optional]");
+            Trace.WriteLine($"{SwitchPropsFilesRootDir}   directory to search for and update .props files [optional]");
+            Trace.WriteLine($"{SwitchFeedAccessToken}   token to access nuget feed. Necessary when updating props files [optional]");
+            Trace.WriteLine($"{SwitchMaxWaitSeconds}   maximum allowed duration in seconds, excluding downloads [optional]");
+            Trace.WriteLine($"{SwitchMaxDownloadSeconds}   maximum allowed duration in seconds that can be spent downloading nuget packages [optional]");
+            Trace.WriteLine($"{SwitchMaxConcurrency}   maximum concurrency of default.config version updates [optional]{Environment.NewLine}");
+
+            Console.ForegroundColor = ConsoleColor.Green;
+            Trace.WriteLine("Example...");
+            Trace.WriteLine($">{ProgramName.Value} {SwitchDefaultConfig}c:\\default.config {SwitchManifest}c:\\manifest.json");
+            Console.ResetColor();
+        }
+
+        private static void ShowErrorHelpAndExit(string reason)
+        {
+            Console.ForegroundColor = ConsoleColor.Red;
+            Trace.WriteLine($"Exiting due to incorrect input.  Reason: {reason}");
+            Console.ResetColor();
+            ShowHelp();
+            Environment.Exit(1);
+        }
+
+        private static void ProcessCmdArguments(string[] args)
+        {
+            Console.ForegroundColor = ConsoleColor.DarkYellow;
+            Trace.WriteLine("Processing CMD line parameters");
+            Console.ResetColor();
+
+            if (args == null || args.Length < 2)
+            {
+                ShowErrorHelpAndExit("incorrect # of parameters specified");
+            }
+
+            foreach (string arg in args!)
+            {
+                if (arg.StartsWith(SwitchDefaultConfig))
+                {
+                    ProcessArgument(arg, SwitchDefaultConfig, $"Specified {InsertionConstants.DefaultConfigFile}:", out DefaultConfigFile);
+                }
+                else if (arg.StartsWith(SwitchManifest))
+                {
+                    ProcessArgument(arg, SwitchManifest, $"Specified {InsertionConstants.ManifestFile}:", out ManifestFile);
+                }
+                else if (arg.StartsWith(SwitchIgnorePackages))
+                {
+                    ProcessArgument(arg, SwitchIgnorePackages, $"Specified ignored packages file:", out IgnoredPackagesFile);
+                }
+                else if (arg.StartsWith(SwitchPropsFilesRootDir))
+                {
+                    ProcessArgument(arg, SwitchPropsFilesRootDir, $"Specified root directory for props files:", out PropsFilesRootDirectory);
+                }
+                else if (arg.StartsWith(SwitchFeedAccessToken))
+                {
+                    FeedAccessToken = arg.Replace(SwitchFeedAccessToken, string.Empty);
+                    Trace.WriteLine($"CMD line param. An access token was specified.");
+                }
+                else if (arg.StartsWith(SwitchMaxWaitSeconds))
+                {
+                    ProcessArgumentInt(arg, SwitchMaxWaitSeconds, $"Specified \"max run duration in seconds, excluding downloads\":", out int waitDurationSeconds);
+                    MaxWaitDuration = TimeSpan.FromSeconds(waitDurationSeconds);
+                }
+                else if (arg.StartsWith(SwitchMaxDownloadSeconds))
+                {
+                    ProcessArgumentInt(arg, SwitchMaxDownloadSeconds, $"Specified \"max download duration in seconds\":", out int downloadDurationSeconds);
+                    MaxDownloadDuration = TimeSpan.FromSeconds(downloadDurationSeconds);
+                }
+                else if (arg.StartsWith(SwitchMaxConcurrency))
+                {
+                    ProcessArgumentInt(arg, SwitchMaxConcurrency, $"Specified \"max concurrency\":", out MaxConcurrency);
+                }
+                else if (arg.StartsWith(SwitchIgnoreDevUxTeamPackages))
+                {
+                    IgnoreDevUxTeamPackagesScenario = true;
+                }
+            }
+
+            if (string.IsNullOrWhiteSpace(DefaultConfigFile))
+            {
+                ShowErrorHelpAndExit($"{InsertionConstants.DefaultConfigFile} path not set.");
+            }
+            if (string.IsNullOrWhiteSpace(ManifestFile))
+            {
+                ShowErrorHelpAndExit($"{InsertionConstants.ManifestFile} path not set.");
+            }
+        }
+
+        private static void ProcessArgument(string argument, string appSwitch, string cmdLineMessage, out string target)
+        {
+            target = argument.Replace(appSwitch, string.Empty);
+            Trace.WriteLine($"CMD line param. {cmdLineMessage} {target}");
+        }
+
+        private static void ProcessArgumentInt(string argument, string appSwitch, string cmdLineMessage, out int target)
+        {
+            string trimmedArg = argument.Replace(appSwitch, string.Empty);
+            if (int.TryParse(trimmedArg, out target))
+            {
+                Trace.WriteLine($"CMD line param. {cmdLineMessage} {target}");
+            }
+            else
+            {
+                target = -1;
+                Trace.WriteLine("Specified value is not an integer. Default value will be used.");
+            }
+        }
+    }
 }