﻿// Copyright (c) Microsoft. All rights reserved.

using Microsoft.Net.Insertions.Common.Constants;
using Microsoft.Net.Insertions.Models;
using System;
using System.Collections.Generic;
using System.Collections.Concurrent;
using System.Diagnostics;
using System.IO;
using System.Xml;
using System.Xml.Linq;
using System.Threading.Tasks;
using System.Linq;
using System.Text;

namespace Microsoft.Net.Insertions.Api
{
    /// <summary>
    /// Manages loading and updating &quot;default.config&quot; file and &quot;.packageconfig&quot; files listed in it.
    /// </summary>
    internal sealed class DefaultConfigUpdater
    {
        private const string ElementNamePackage = "package";

        private const string ElementNameAdditionalConfigsParent = "additionalPackageConfigs";

        private const string ElementNameAdditionalConfig = "config";

        private readonly Dictionary<XDocument, string> _documentPaths;

        private readonly ConcurrentDictionary<XDocument, byte> _modifiedDocuments;

        private readonly ConcurrentDictionary<string, XElement> _packageXElements;

        private readonly XmlWriterSettings _defaultconfigWriteSettings;

        private readonly XmlWriterSettings _packageconfigWriteSettings;

        /// <summary>
        /// Creates an instance of DefaultConfigUpdater
        /// </summary>
        public DefaultConfigUpdater() : this(concurrencyLevel: 8) { }

        /// <summary>
        /// Creates an instance using the given concurrency level for initializing internal
        /// concurrent collections.
        /// </summary>
        /// <param name="concurrencyLevel">Excpected concurrency level for multithreaded access.</param>
        public DefaultConfigUpdater(int concurrencyLevel)
        {
            _documentPaths = new Dictionary<XDocument, string>(16);
            _modifiedDocuments = new ConcurrentDictionary<XDocument, byte>(concurrencyLevel, 17);
            _packageXElements = new ConcurrentDictionary<string, XElement>(concurrencyLevel, 1021);

            _defaultconfigWriteSettings = new XmlWriterSettings()
            {
                Indent = true,
                Encoding = Encoding.ASCII
            };

            _packageconfigWriteSettings = new XmlWriterSettings()
            {
                OmitXmlDeclaration = true,
                Indent = true,
                Encoding = Encoding.ASCII
            };
        }

        /// <summary>
        /// Loads the config file at the given path along with all the .packageconfig files in it.
        /// </summary>
        /// <param name="defaultConfigPath">Path to the &quot;default.config&quot; file.</param>
        /// <param name="error">Description of the error occured during load.</param>
        /// <returns>True if the operation is successful. False otherwise.</returns>
        /// <remarks>This method is not thread-safe.</remarks>
        public bool TryLoad(string defaultConfigPath, out string error)
        {
            error = null;

            if (!File.Exists(defaultConfigPath))
            {
                error = $"{InsertionConstants.DefaultConfigFile} file was not found at path {defaultConfigPath}";
                return false;
            }

            XDocument defaultConfigXml;
            try
            {
                Trace.WriteLine($"Loading {InsertionConstants.DefaultConfigFile} content from {defaultConfigPath}.");
                defaultConfigXml = XDocument.Load(defaultConfigPath, LoadOptions.SetLineInfo);
                Trace.WriteLine($"Loaded {InsertionConstants.DefaultConfigFile} content.");
            }
            catch(Exception e)
            {
                Trace.WriteLine($"Loading of {InsertionConstants.DefaultConfigFile} content has failed with exception:{Environment.NewLine} {e.ToString()}");
                return false;
            }

            _documentPaths[defaultConfigXml] = defaultConfigPath;
            LoadPackagesFromXml(defaultConfigXml);

            // Find xml elements that define additional .packageconfig in them.
            IEnumerable<XElement> additionalConfigParents = defaultConfigXml.Descendants(ElementNameAdditionalConfigsParent);
            if(additionalConfigParents != null)
            {
                string configsDirectory = Path.GetDirectoryName(defaultConfigPath);

                foreach(XElement packageconfigXElement in additionalConfigParents.SelectMany(p => p.Elements(ElementNameAdditionalConfig)))
                {
                    string configFileRelativePath = packageconfigXElement.Attribute("name")?.Value;

                    if(string.IsNullOrWhiteSpace(configFileRelativePath))
                    {
                        Trace.WriteLine($"{InsertionConstants.DefaultConfigFile} lists a .packageconfig under {ElementNameAdditionalConfigsParent} tag, but the .packageconfig has no name.");
                        continue;
                    }

                    string configFileAbsolutePath = Path.Combine(configsDirectory, configFileRelativePath);

                    if(!File.Exists(configFileAbsolutePath))
                    {
                        Trace.WriteLine($"File for the .packageconfig listed under {InsertionConstants.DefaultConfigFile} was not found on disk. Path: {configFileAbsolutePath}");
                        continue;
                    }

                    XDocument packageConfigXDocument;
                    try
                    {
                        Trace.WriteLine($"Loading content of .packageconfig at {configFileAbsolutePath}.");
                        packageConfigXDocument = XDocument.Load(configFileAbsolutePath);
                        Trace.WriteLine($"Loaded .packageconfig content.");
                    } 
                    catch(Exception e)
                    {
                        Trace.WriteLine($"Loading of .packageconfig file has failed with exception{Environment.NewLine}{e.ToString()}");
                        continue;
                    }

                    _documentPaths[packageConfigXDocument] = configFileAbsolutePath;
                    LoadPackagesFromXml(packageConfigXDocument);
                }
            }

            return true;
        }

        /// <summary>
        /// Attempts to find the package with given id and update its version number.
        /// </summary>
        /// <param name="packageId">Id of the package to change the version of</param>
        /// <param name="version">Version number to assign</param>
        /// <returns>True if package was found. False otherwise.</returns>
        /// <remarks>This method is safe to call simultaneously from multiple threads.</remarks>
        public bool TryUpdatePackage(string packageId, string version, out string existingVersion)
        {
            if (!_packageXElements.TryGetValue(packageId, out XElement xElement))
            {
                existingVersion = null;
                return false;
            }

            existingVersion = xElement.Attribute("version").Value;
            if (existingVersion == version)
            {
                // Package was found. But no version update was necessary
                return true;
            }

            xElement.Attribute("version").Value = version;

            // Store the document. Store a junk value (0) with it, because we have to.
            _modifiedDocuments[xElement.Document] = 0;
            return true;
        }

        /// <summary>
        /// Saves all the modified default.config and .packageconfig files to disk.
        /// </summary>
        /// <returns> Results of the save operations. </returns>
        /// <remarks>This method is not thread-safe.</remarks>
        public FileSaveResult[] Save()
        {
            FileSaveResult[] results = new FileSaveResult[_modifiedDocuments.Count];
            int arraySaveIndex = 0;

            foreach(XDocument document in _modifiedDocuments.Keys)
            {
                string savePath = _documentPaths[document];
                Trace.WriteLine($"Saving modified config file: {savePath}");
                try
                {
<<<<<<< HEAD
                    string extension = Path.GetExtension(savePath).ToLowerInvariant();
                    
                    XmlWriterSettings writeSettings = extension == ".packageconfig"
                        ? _packageconfigWriteSettings
                        : _defaultconfigWriteSettings;

                    using XmlWriter writer = XmlWriter.Create(savePath, writeSettings);
                    document.Save(writer);
                    results.Add(new FileSaveResult(savePath));
=======
                    using(XmlWriter writer = XmlWriter.Create(savePath, _packageconfigWriteSettings))
                    {
                        document.Save(writer);
                    }
                    results[arraySaveIndex++] = new FileSaveResult(savePath);
>>>>>>> 9ee116e9
                    Trace.WriteLine("Save success.");
                }
                catch(Exception e)
                {
                    results[arraySaveIndex++] = new FileSaveResult(savePath, e);
                    Trace.WriteLine($"Save failed with exception:{e.ToString()}");
                }
            }

            return results;
        }
    
        private void LoadPackagesFromXml(XDocument xDocument)
        {
            foreach (XElement packageXElement in xDocument.Descendants(ElementNamePackage))
            {
                string packageId = packageXElement.Attribute("id")?.Value;

                if (string.IsNullOrWhiteSpace(packageId))
                {
                    Trace.WriteLine($"Xml file contains a package with no id. Line {((IXmlLineInfo)packageXElement).LineNumber} at file {_documentPaths[xDocument]}");
                    continue;
                }

                if (_packageXElements.TryGetValue(packageId, out XElement pElement))
                {
                    Trace.WriteLine($"Duplicate entries were found for package: {packageId}{Environment.NewLine}\t1-Line {((IXmlLineInfo)pElement).LineNumber} at {_documentPaths[pElement.Document]}{Environment.NewLine}\t2-Line {((IXmlLineInfo)packageXElement).LineNumber} at {_documentPaths[xDocument]}");
                    continue;
                }

                if (packageXElement.Attribute("version") == null)
                {
                    Trace.WriteLine($"Package does not have a version attribute.{Environment.NewLine}\tLine {((IXmlLineInfo)packageXElement).LineNumber}{Environment.NewLine}\tFile {_documentPaths[xDocument]}");
                    continue;
                }

                _packageXElements[packageId] = packageXElement;
            }
        }
    }
}<|MERGE_RESOLUTION|>--- conflicted
+++ resolved
@@ -189,7 +189,6 @@
                 Trace.WriteLine($"Saving modified config file: {savePath}");
                 try
                 {
-<<<<<<< HEAD
                     string extension = Path.GetExtension(savePath).ToLowerInvariant();
                     
                     XmlWriterSettings writeSettings = extension == ".packageconfig"
@@ -198,14 +197,7 @@
 
                     using XmlWriter writer = XmlWriter.Create(savePath, writeSettings);
                     document.Save(writer);
-                    results.Add(new FileSaveResult(savePath));
-=======
-                    using(XmlWriter writer = XmlWriter.Create(savePath, _packageconfigWriteSettings))
-                    {
-                        document.Save(writer);
-                    }
                     results[arraySaveIndex++] = new FileSaveResult(savePath);
->>>>>>> 9ee116e9
                     Trace.WriteLine("Save success.");
                 }
                 catch(Exception e)
