﻿// Copyright (c) Microsoft. All rights reserved.

using Microsoft.Net.Insertions.Api.Props.Models;
using Microsoft.Net.Insertions.Common.Constants;
using Microsoft.Net.Insertions.Common.Json;
using Microsoft.Net.Insertions.Models;
using Microsoft.Net.Insertions.Models.Extensions;
using Microsoft.Net.Insertions.Props.Models;
using Microsoft.Net.Insertions.Telemetry;
using System;
using System.Collections.Concurrent;
using System.Collections.Generic;
using System.Diagnostics;
using System.IO;
using System.Linq;
using System.Text;
using System.Threading;
using System.Threading.Tasks;

namespace Microsoft.Net.Insertions.Api.Providers
{
    /// <summary>
    /// <see cref="IInsertionApi"/> provider relying on <see cref="IDefaultConfigApi"/> instances to update NuGet versions.
    /// </summary>
    internal sealed class InsertionApi : IInsertionApi
    {
        private readonly MeasurementsSession _metrics;

        private readonly int _maxConcurrentWorkers;

        private readonly TimeSpan _maxWaitDuration;

        private readonly TimeSpan _maxDownloadDuration;

        internal InsertionApi(TimeSpan? maxWaitSeconds = null, TimeSpan? maxDownloadSeconds = null, int? maxConcurrency = null)
        {
            _metrics = new MeasurementsSession();
            _maxWaitDuration = TimeSpan.FromSeconds(Math.Max(maxWaitSeconds?.TotalSeconds ?? 120, 60));
            _maxDownloadDuration = TimeSpan.FromSeconds(Math.Max(maxDownloadSeconds?.TotalSeconds ?? 240, 1));
            _maxConcurrentWorkers = Math.Clamp(maxConcurrency ?? 20, 1, 20);
        }


        #region IInsertionApi API

        public UpdateResults UpdateVersions(string manifestFile, string defaultConfigFile, string ignoredPackagesFile, string? accessToken = null, string? propsFilesRootDirectory = null)
        {
            return UpdateVersions(manifestFile, defaultConfigFile, LoadPackagesToIgnore(ignoredPackagesFile), accessToken, propsFilesRootDirectory);
        }

        public UpdateResults UpdateVersions(string manifestFile, string defaultConfigFile, HashSet<string>? packagesToIgnore, string? accessToken = null, string? propsFilesRootDirectory = null)
        {
            List<Asset> assets = null!;
            DefaultConfigUpdater configUpdater;

            if (!TryValidateManifestFile(manifestFile, out string details)
                || !TryExtractManifestAssets(manifestFile, out assets, out details)
                || !TryLoadDefaultConfig(defaultConfigFile, out configUpdater, out details))
            {
                return new UpdateResults { OutcomeDetails = details };
            }

            UpdateResults results = new UpdateResults
            {
                IgnoredNuGets = packagesToIgnore
            };
            Stopwatch overallRunStopWatch = Stopwatch.StartNew();
            using CancellationTokenSource source = new CancellationTokenSource(_maxWaitDuration);
            try
            {
                _ = Parallel.ForEach(assets,
                    CreateParallelOptions(source.Token),
                    asset => ParallelCallback(asset, packagesToIgnore, configUpdater, results));

                /* Delay saving config file changes until props file updates are successful.
                 * If we save the results now and props-file step fails, re-running the application won't attempt to update props files again.
                 * A partial success in the app shouldn't hide the errors in the consecutive runs. */

                // Only update props files if user specified an access token. Null token means user doesn't want to update props files.
                bool propsUpdatesEnabled = accessToken != null;

                if(propsUpdatesEnabled)
                {
                    // Attempt to find a proper directory to search for props files, if we are not already given one.
                    if (string.IsNullOrWhiteSpace(propsFilesRootDirectory))
                    {
                        if (FindPropsFileRootDirectory(defaultConfigFile, out propsFilesRootDirectory))
                        {
                            Trace.WriteLine($"The directory to search for .props files: {propsFilesRootDirectory}");
                        }
                        else
                        {
                            Trace.WriteLine("Failed to find an appropriate folder to search for .props files. "
                                + "Props file updating will be disabled.");

                            results.PropsFileUpdateResults = new PropsUpdateResults()
                            {
                                Outcome = false,
                                OutcomeDetails = "Failed to find an appropriate folder to search for .props files. "
                                    + "Props file updating will be disabled."
                            };
                        }
                    }

                    // Update props files if we have a valid directory to search
                    if (!string.IsNullOrWhiteSpace(propsFilesRootDirectory))
                    {
                        SwrFileReader swrFileReader = new SwrFileReader(_maxConcurrentWorkers);
                        SwrFile[] swrFiles = swrFileReader.LoadSwrFiles(propsFilesRootDirectory);

<<<<<<< HEAD
                        PropsVariableDeducer variableDeducer = new PropsVariableDeducer(InsertionConstants.DefaultNugetFeed, accessToken);
                        bool deduceOperationResult = variableDeducer.DeduceVariableValues(configUpdater, results.UpdatedNuGets,
                            swrFiles, out List<PropsFileVariableReference> variables, out string outcomeDetails, _maxDownloadSeconds);
=======
                    PropsVariableDeducer variableDeducer = new PropsVariableDeducer(InsertionConstants.DefaultNugetFeed, accessToken);
                    bool deduceOperationResult = variableDeducer.DeduceVariableValues(configUpdater, results.UpdatedNuGets,
                        swrFiles, out List<PropsFileVariableReference> variables, out string outcomeDetails, _maxDownloadDuration);
>>>>>>> f607c47b

                        PropsFileUpdater propsFileUpdater = new PropsFileUpdater();
                        results.PropsFileUpdateResults = propsFileUpdater.UpdatePropsFiles(variables, propsFilesRootDirectory);

                        if (!deduceOperationResult)
                        {
                            results.PropsFileUpdateResults.Outcome = false;
                            results.PropsFileUpdateResults.OutcomeDetails += outcomeDetails;
                        }
                    }
                }
                else
                {
                    Trace.WriteLine(".props file updates are skipped since no access token was specified.");
                }
                
                if(!propsUpdatesEnabled || results.PropsFileUpdateResults!.Outcome == true)
                {
                    // Prop files were updated successfuly. It is safe to save config update results.
                    results.FileSaveResults = configUpdater.Save();
                }
                else
                {
                    Trace.WriteLine("default.config and .packageconfig file updates were skipped, because " +
                        "there was an issue updating .props files.");
                    results.FileSaveResults = new FileSaveResult[0];
                }
            }
            catch (Exception e)
            {
                results.OutcomeDetails = e.Message;
            }
            finally
            {
                results.DurationMilliseconds = overallRunStopWatch.ElapsedMilliseconds;
                LogStatistics();
            }
            return results;
        }
        #endregion

        private void LogStatistics()
        {
            StringBuilder stringBuilder = new StringBuilder(900 /* rough size of stats */);
            stringBuilder.AppendLine("Statistics:");
            foreach (Update update in Enum.GetValues(typeof(Update)).OfType<Update>())
            {
                stringBuilder.AppendLine($"{update} - {update.GetString()}{Environment.NewLine}{_metrics[update]}");
            }

            Trace.Write(stringBuilder.ToString());
        }

        internal bool TryValidateManifestFile(string manifestFile, out string details)
        {
            details = string.Empty;
            if (string.IsNullOrWhiteSpace(manifestFile))
            {
                details = $"Null argument ({nameof(manifestFile)})";
            }
            else if (!File.Exists(manifestFile))
            {
                details = $"Inexistent file ({manifestFile})";
            }
            return string.IsNullOrWhiteSpace(details);
        }

        internal bool TryExtractManifestAssets(string manifestFile, out List<Asset> assets, out string details)
        {
            details = string.Empty;

            try
            {
                Manifest? buildManifest = DeserializeManifest(manifestFile);

                if (buildManifest == null)
                {
                    assets = new List<Asset>();
                    details = "Failed to read/deserialize manifest file";
                    return false;
                }

                if (!buildManifest.Validate())
                {
                    assets = new List<Asset>();
                    details = $"Validation of de-serialized {InsertionConstants.ManifestFile} file content failed.";
                    return false;
                }

                if (buildManifest.Builds == null || buildManifest.Builds.Count == 0)
                {
                    assets = new List<Asset>();
                    details = $"Manifest file contains no builds.";
                    return false;
                }

                Trace.WriteLine($"De-serialized {buildManifest.Builds.Count} builds from {InsertionConstants.ManifestFile}.");

                ConcurrentDictionary<string, Asset> map = new ConcurrentDictionary<string, Asset>();
                foreach (Build build in buildManifest.Builds.AsParallel())
                {
                    foreach (Asset asset in build.Assets.AsParallel())
                    {
                        if (string.IsNullOrWhiteSpace(asset.Name))
                        {
                            Trace.WriteLine($"Manifest file contains an asset with null/empty name: {InsertionConstants.ManifestFile}");
                            continue;
                        }

                        if (!map.TryAdd(asset.Name, asset))
                        {
                            Trace.WriteLine($"Duplicate entry in the specified {InsertionConstants.ManifestFile} for asset {asset.Name}.");
                        }
                    }
                }

                assets = new List<Asset>(map.Count);
                foreach (Asset value in map.Values.OrderBy(x => x.Name))
                {
                    assets.Add(value);
                }

                if (map.Count < 1)
                {
                    details = $"No assets in {InsertionConstants.ManifestFile}";
                }
            }
            catch (Exception e)
            {
                assets = new List<Asset>();
                details = e.Message;
            }
            return string.IsNullOrWhiteSpace(details);
        }

        private Manifest? DeserializeManifest(string manifestFile)
        {
            string json = File.ReadAllText(manifestFile);
            if (string.IsNullOrWhiteSpace(json))
            {
                Trace.WriteLine($"Failed to read {InsertionConstants.ManifestFile} JSon content from file {manifestFile}.");
                return null;
            }
            try
            {
                return Serializer.Deserialize<Manifest>(json);
            }
            catch (Exception e)
            {
                Trace.WriteLine($"Failed to de-serialize {InsertionConstants.ManifestFile} file content. Reason: {e.Message}.");
                return null;
            }
        }

        private bool TryLoadDefaultConfig(string defaultConfigPath, out DefaultConfigUpdater configUpdater, out string details)
        {
            configUpdater = new DefaultConfigUpdater();
            return configUpdater.TryLoad(defaultConfigPath, out details);
        }

        private HashSet<string> LoadPackagesToIgnore(string ignoredPackagesFile)
        {
            if (!File.Exists(ignoredPackagesFile))
            {
                return new HashSet<string>();
            }

            HashSet<string> ignoredPackages = new HashSet<string>();
            string[] fileLines = File.ReadAllLines(ignoredPackagesFile);

            foreach (string line in fileLines)
            {
                ignoredPackages.Add(line);
            }

            return ignoredPackages;
        }

        private void ParallelCallback(Asset asset, HashSet<string>? packagesToIgnore, DefaultConfigUpdater configUpdater, UpdateResults results)
        {
            Stopwatch stopWatch = Stopwatch.StartNew();

            if (!TryGetPackageId(asset.Name!, asset.Version!, out string packageId))
            {
                _metrics.AddMeasurement(Update.NotAPackage, stopWatch.ElapsedTicks);
                return;
            }

            if (packagesToIgnore != null && packagesToIgnore.Contains(packageId))
            {
                _metrics.AddMeasurement(Update.Ignored, stopWatch.ElapsedTicks);
                Trace.WriteLine($"Skipping {packageId} since it was requested to be ignored.");
                return;
            }

            if (!configUpdater.TryUpdatePackage(packageId, asset.Version!, out string oldVersion))
            {
                _metrics.AddMeasurement(Update.NoMatch, stopWatch.ElapsedTicks);
                return;
            }

            _metrics.AddMeasurement(Update.ExactMatch, stopWatch.ElapsedTicks);

            if (oldVersion != asset.Version)
            {
                results.AddPackage(new PackageUpdateResult(packageId, oldVersion, asset.Version!));
                Trace.WriteLine($"Package {packageId} was updated to version {asset.Version}");
            }
        }

        private bool TryGetPackageId(string assetName, string version, out string packageId)
        {
            packageId = string.Empty;

            if (!assetName.EndsWith(".nupkg"))
            {
                // Anything that is not a nupkg must be an exact match
                if (assetName.Contains('/') || assetName.Contains('\\'))
                {
                    // Exact matches can't have paths.
                    return false;
                }

                packageId = assetName;
                return true;
            }

            if (assetName.EndsWith(".symbols.nupkg"))
            {
                // Symbol.nupkg files should never be matched
                return false;
            }

            // We have a nupkg file path.
            string filename = Path.GetFileNameWithoutExtension(assetName);

            if (!string.IsNullOrWhiteSpace(version) &&
                filename.EndsWith(version) &&
                filename.Length > version.Length &&
                filename[filename.Length - 1 - version.Length] == '.')
            {
                // Package id with a version suffix. Remove version including the dot inbetween.
                packageId = filename.Substring(0, filename.Length - version.Length - 1);
                return true;
            }

            int index = 0;
            int versionNumberStart = -1;
            while (index < filename.Length)
            {
                char c = filename[index++];

                if (c > '0' && c <= '9')
                {
                    continue;
                }

                if (c == '.')
                {
                    if (versionNumberStart == -1)
                    {
                        // This filename starts with version numbers.
                        return false;
                    }

                    // Character block that contains only numericals. This is where the version number starts
                    packageId = filename.Substring(0, versionNumberStart);
                    return true;
                }

                // we found a letter. This cannot be the start of the version number. Skip ahead
                while (index < filename.Length && filename[index] != '.')
                {
                    index++;
                }

                versionNumberStart = index++;
            }

            // This whole asset name doesn't contain version numbers
            packageId = filename;
            return true;
        }

        private ParallelOptions CreateParallelOptions(CancellationToken token)
        {
            return new ParallelOptions
            {
                CancellationToken = token,
                MaxDegreeOfParallelism = _maxConcurrentWorkers,
                TaskScheduler = TaskScheduler.Default
            };
        }

        private static bool FindPropsFileRootDirectory(string defaultConfigPath, out string propsFileRootDirectory)
        {
            propsFileRootDirectory = string.Empty;

            FileInfo defaultConfigInfo;
            if (string.IsNullOrWhiteSpace(defaultConfigPath) || (defaultConfigInfo = new FileInfo(defaultConfigPath)).Exists == false)
            {
                Trace.WriteLine($"Cannot deduce root search directory for .props files: default.config was not found in path \"{defaultConfigPath}\"");
                return false;
            }

            // Go up until repo root folder from .corext/Config/default.config
            DirectoryInfo? vsRoot = defaultConfigInfo.Directory?.Parent?.Parent;

            if (vsRoot == null)
            {
                Trace.WriteLine("Failed to deduce root search directory for .props files: given default.config is not in a VS repo.");
                propsFileRootDirectory = string.Empty;
                return false;
            }

            // Go down to src/SetupPackages from src folder
            propsFileRootDirectory = Path.Combine(vsRoot.FullName, "src", "SetupPackages");

            if (!Directory.Exists(propsFileRootDirectory))
            {
                Trace.WriteLine("Failed to deduce root search directory for .props files: given default.config is not in a VS repo.");
                propsFileRootDirectory = string.Empty;
                return false;
            }

            return true;
        }
    }
}<|MERGE_RESOLUTION|>--- conflicted
+++ resolved
@@ -1,448 +1,442 @@
-﻿// Copyright (c) Microsoft. All rights reserved.
-
-using Microsoft.Net.Insertions.Api.Props.Models;
-using Microsoft.Net.Insertions.Common.Constants;
-using Microsoft.Net.Insertions.Common.Json;
-using Microsoft.Net.Insertions.Models;
-using Microsoft.Net.Insertions.Models.Extensions;
-using Microsoft.Net.Insertions.Props.Models;
-using Microsoft.Net.Insertions.Telemetry;
-using System;
-using System.Collections.Concurrent;
-using System.Collections.Generic;
-using System.Diagnostics;
-using System.IO;
-using System.Linq;
-using System.Text;
-using System.Threading;
-using System.Threading.Tasks;
-
-namespace Microsoft.Net.Insertions.Api.Providers
-{
-    /// <summary>
-    /// <see cref="IInsertionApi"/> provider relying on <see cref="IDefaultConfigApi"/> instances to update NuGet versions.
-    /// </summary>
-    internal sealed class InsertionApi : IInsertionApi
-    {
-        private readonly MeasurementsSession _metrics;
-
-        private readonly int _maxConcurrentWorkers;
-
-        private readonly TimeSpan _maxWaitDuration;
-
-        private readonly TimeSpan _maxDownloadDuration;
-
-        internal InsertionApi(TimeSpan? maxWaitSeconds = null, TimeSpan? maxDownloadSeconds = null, int? maxConcurrency = null)
-        {
-            _metrics = new MeasurementsSession();
-            _maxWaitDuration = TimeSpan.FromSeconds(Math.Max(maxWaitSeconds?.TotalSeconds ?? 120, 60));
-            _maxDownloadDuration = TimeSpan.FromSeconds(Math.Max(maxDownloadSeconds?.TotalSeconds ?? 240, 1));
-            _maxConcurrentWorkers = Math.Clamp(maxConcurrency ?? 20, 1, 20);
-        }
-
-
-        #region IInsertionApi API
-
-        public UpdateResults UpdateVersions(string manifestFile, string defaultConfigFile, string ignoredPackagesFile, string? accessToken = null, string? propsFilesRootDirectory = null)
-        {
-            return UpdateVersions(manifestFile, defaultConfigFile, LoadPackagesToIgnore(ignoredPackagesFile), accessToken, propsFilesRootDirectory);
-        }
-
-        public UpdateResults UpdateVersions(string manifestFile, string defaultConfigFile, HashSet<string>? packagesToIgnore, string? accessToken = null, string? propsFilesRootDirectory = null)
-        {
-            List<Asset> assets = null!;
-            DefaultConfigUpdater configUpdater;
-
-            if (!TryValidateManifestFile(manifestFile, out string details)
-                || !TryExtractManifestAssets(manifestFile, out assets, out details)
-                || !TryLoadDefaultConfig(defaultConfigFile, out configUpdater, out details))
-            {
-                return new UpdateResults { OutcomeDetails = details };
-            }
-
-            UpdateResults results = new UpdateResults
-            {
-                IgnoredNuGets = packagesToIgnore
-            };
-            Stopwatch overallRunStopWatch = Stopwatch.StartNew();
-            using CancellationTokenSource source = new CancellationTokenSource(_maxWaitDuration);
-            try
-            {
-                _ = Parallel.ForEach(assets,
-                    CreateParallelOptions(source.Token),
-                    asset => ParallelCallback(asset, packagesToIgnore, configUpdater, results));
-
-                /* Delay saving config file changes until props file updates are successful.
-                 * If we save the results now and props-file step fails, re-running the application won't attempt to update props files again.
-                 * A partial success in the app shouldn't hide the errors in the consecutive runs. */
-
-                // Only update props files if user specified an access token. Null token means user doesn't want to update props files.
-                bool propsUpdatesEnabled = accessToken != null;
-
-                if(propsUpdatesEnabled)
-                {
-                    // Attempt to find a proper directory to search for props files, if we are not already given one.
-                    if (string.IsNullOrWhiteSpace(propsFilesRootDirectory))
-                    {
-                        if (FindPropsFileRootDirectory(defaultConfigFile, out propsFilesRootDirectory))
-                        {
-                            Trace.WriteLine($"The directory to search for .props files: {propsFilesRootDirectory}");
-                        }
-                        else
-                        {
-                            Trace.WriteLine("Failed to find an appropriate folder to search for .props files. "
-                                + "Props file updating will be disabled.");
-
-                            results.PropsFileUpdateResults = new PropsUpdateResults()
-                            {
-                                Outcome = false,
-                                OutcomeDetails = "Failed to find an appropriate folder to search for .props files. "
-                                    + "Props file updating will be disabled."
-                            };
-                        }
-                    }
-
-                    // Update props files if we have a valid directory to search
-                    if (!string.IsNullOrWhiteSpace(propsFilesRootDirectory))
-                    {
-                        SwrFileReader swrFileReader = new SwrFileReader(_maxConcurrentWorkers);
-                        SwrFile[] swrFiles = swrFileReader.LoadSwrFiles(propsFilesRootDirectory);
-
-<<<<<<< HEAD
-                        PropsVariableDeducer variableDeducer = new PropsVariableDeducer(InsertionConstants.DefaultNugetFeed, accessToken);
-                        bool deduceOperationResult = variableDeducer.DeduceVariableValues(configUpdater, results.UpdatedNuGets,
-                            swrFiles, out List<PropsFileVariableReference> variables, out string outcomeDetails, _maxDownloadSeconds);
-=======
-                    PropsVariableDeducer variableDeducer = new PropsVariableDeducer(InsertionConstants.DefaultNugetFeed, accessToken);
-                    bool deduceOperationResult = variableDeducer.DeduceVariableValues(configUpdater, results.UpdatedNuGets,
-                        swrFiles, out List<PropsFileVariableReference> variables, out string outcomeDetails, _maxDownloadDuration);
->>>>>>> f607c47b
-
-                        PropsFileUpdater propsFileUpdater = new PropsFileUpdater();
-                        results.PropsFileUpdateResults = propsFileUpdater.UpdatePropsFiles(variables, propsFilesRootDirectory);
-
-                        if (!deduceOperationResult)
-                        {
-                            results.PropsFileUpdateResults.Outcome = false;
-                            results.PropsFileUpdateResults.OutcomeDetails += outcomeDetails;
-                        }
-                    }
-                }
-                else
-                {
-                    Trace.WriteLine(".props file updates are skipped since no access token was specified.");
-                }
-                
-                if(!propsUpdatesEnabled || results.PropsFileUpdateResults!.Outcome == true)
-                {
-                    // Prop files were updated successfuly. It is safe to save config update results.
-                    results.FileSaveResults = configUpdater.Save();
-                }
-                else
-                {
-                    Trace.WriteLine("default.config and .packageconfig file updates were skipped, because " +
-                        "there was an issue updating .props files.");
-                    results.FileSaveResults = new FileSaveResult[0];
-                }
-            }
-            catch (Exception e)
-            {
-                results.OutcomeDetails = e.Message;
-            }
-            finally
-            {
-                results.DurationMilliseconds = overallRunStopWatch.ElapsedMilliseconds;
-                LogStatistics();
-            }
-            return results;
-        }
-        #endregion
-
-        private void LogStatistics()
-        {
-            StringBuilder stringBuilder = new StringBuilder(900 /* rough size of stats */);
-            stringBuilder.AppendLine("Statistics:");
-            foreach (Update update in Enum.GetValues(typeof(Update)).OfType<Update>())
-            {
-                stringBuilder.AppendLine($"{update} - {update.GetString()}{Environment.NewLine}{_metrics[update]}");
-            }
-
-            Trace.Write(stringBuilder.ToString());
-        }
-
-        internal bool TryValidateManifestFile(string manifestFile, out string details)
-        {
-            details = string.Empty;
-            if (string.IsNullOrWhiteSpace(manifestFile))
-            {
-                details = $"Null argument ({nameof(manifestFile)})";
-            }
-            else if (!File.Exists(manifestFile))
-            {
-                details = $"Inexistent file ({manifestFile})";
-            }
-            return string.IsNullOrWhiteSpace(details);
-        }
-
-        internal bool TryExtractManifestAssets(string manifestFile, out List<Asset> assets, out string details)
-        {
-            details = string.Empty;
-
-            try
-            {
-                Manifest? buildManifest = DeserializeManifest(manifestFile);
-
-                if (buildManifest == null)
-                {
-                    assets = new List<Asset>();
-                    details = "Failed to read/deserialize manifest file";
-                    return false;
-                }
-
-                if (!buildManifest.Validate())
-                {
-                    assets = new List<Asset>();
-                    details = $"Validation of de-serialized {InsertionConstants.ManifestFile} file content failed.";
-                    return false;
-                }
-
-                if (buildManifest.Builds == null || buildManifest.Builds.Count == 0)
-                {
-                    assets = new List<Asset>();
-                    details = $"Manifest file contains no builds.";
-                    return false;
-                }
-
-                Trace.WriteLine($"De-serialized {buildManifest.Builds.Count} builds from {InsertionConstants.ManifestFile}.");
-
-                ConcurrentDictionary<string, Asset> map = new ConcurrentDictionary<string, Asset>();
-                foreach (Build build in buildManifest.Builds.AsParallel())
-                {
-                    foreach (Asset asset in build.Assets.AsParallel())
-                    {
-                        if (string.IsNullOrWhiteSpace(asset.Name))
-                        {
-                            Trace.WriteLine($"Manifest file contains an asset with null/empty name: {InsertionConstants.ManifestFile}");
-                            continue;
-                        }
-
-                        if (!map.TryAdd(asset.Name, asset))
-                        {
-                            Trace.WriteLine($"Duplicate entry in the specified {InsertionConstants.ManifestFile} for asset {asset.Name}.");
-                        }
-                    }
-                }
-
-                assets = new List<Asset>(map.Count);
-                foreach (Asset value in map.Values.OrderBy(x => x.Name))
-                {
-                    assets.Add(value);
-                }
-
-                if (map.Count < 1)
-                {
-                    details = $"No assets in {InsertionConstants.ManifestFile}";
-                }
-            }
-            catch (Exception e)
-            {
-                assets = new List<Asset>();
-                details = e.Message;
-            }
-            return string.IsNullOrWhiteSpace(details);
-        }
-
-        private Manifest? DeserializeManifest(string manifestFile)
-        {
-            string json = File.ReadAllText(manifestFile);
-            if (string.IsNullOrWhiteSpace(json))
-            {
-                Trace.WriteLine($"Failed to read {InsertionConstants.ManifestFile} JSon content from file {manifestFile}.");
-                return null;
-            }
-            try
-            {
-                return Serializer.Deserialize<Manifest>(json);
-            }
-            catch (Exception e)
-            {
-                Trace.WriteLine($"Failed to de-serialize {InsertionConstants.ManifestFile} file content. Reason: {e.Message}.");
-                return null;
-            }
-        }
-
-        private bool TryLoadDefaultConfig(string defaultConfigPath, out DefaultConfigUpdater configUpdater, out string details)
-        {
-            configUpdater = new DefaultConfigUpdater();
-            return configUpdater.TryLoad(defaultConfigPath, out details);
-        }
-
-        private HashSet<string> LoadPackagesToIgnore(string ignoredPackagesFile)
-        {
-            if (!File.Exists(ignoredPackagesFile))
-            {
-                return new HashSet<string>();
-            }
-
-            HashSet<string> ignoredPackages = new HashSet<string>();
-            string[] fileLines = File.ReadAllLines(ignoredPackagesFile);
-
-            foreach (string line in fileLines)
-            {
-                ignoredPackages.Add(line);
-            }
-
-            return ignoredPackages;
-        }
-
-        private void ParallelCallback(Asset asset, HashSet<string>? packagesToIgnore, DefaultConfigUpdater configUpdater, UpdateResults results)
-        {
-            Stopwatch stopWatch = Stopwatch.StartNew();
-
-            if (!TryGetPackageId(asset.Name!, asset.Version!, out string packageId))
-            {
-                _metrics.AddMeasurement(Update.NotAPackage, stopWatch.ElapsedTicks);
-                return;
-            }
-
-            if (packagesToIgnore != null && packagesToIgnore.Contains(packageId))
-            {
-                _metrics.AddMeasurement(Update.Ignored, stopWatch.ElapsedTicks);
-                Trace.WriteLine($"Skipping {packageId} since it was requested to be ignored.");
-                return;
-            }
-
-            if (!configUpdater.TryUpdatePackage(packageId, asset.Version!, out string oldVersion))
-            {
-                _metrics.AddMeasurement(Update.NoMatch, stopWatch.ElapsedTicks);
-                return;
-            }
-
-            _metrics.AddMeasurement(Update.ExactMatch, stopWatch.ElapsedTicks);
-
-            if (oldVersion != asset.Version)
-            {
-                results.AddPackage(new PackageUpdateResult(packageId, oldVersion, asset.Version!));
-                Trace.WriteLine($"Package {packageId} was updated to version {asset.Version}");
-            }
-        }
-
-        private bool TryGetPackageId(string assetName, string version, out string packageId)
-        {
-            packageId = string.Empty;
-
-            if (!assetName.EndsWith(".nupkg"))
-            {
-                // Anything that is not a nupkg must be an exact match
-                if (assetName.Contains('/') || assetName.Contains('\\'))
-                {
-                    // Exact matches can't have paths.
-                    return false;
-                }
-
-                packageId = assetName;
-                return true;
-            }
-
-            if (assetName.EndsWith(".symbols.nupkg"))
-            {
-                // Symbol.nupkg files should never be matched
-                return false;
-            }
-
-            // We have a nupkg file path.
-            string filename = Path.GetFileNameWithoutExtension(assetName);
-
-            if (!string.IsNullOrWhiteSpace(version) &&
-                filename.EndsWith(version) &&
-                filename.Length > version.Length &&
-                filename[filename.Length - 1 - version.Length] == '.')
-            {
-                // Package id with a version suffix. Remove version including the dot inbetween.
-                packageId = filename.Substring(0, filename.Length - version.Length - 1);
-                return true;
-            }
-
-            int index = 0;
-            int versionNumberStart = -1;
-            while (index < filename.Length)
-            {
-                char c = filename[index++];
-
-                if (c > '0' && c <= '9')
-                {
-                    continue;
-                }
-
-                if (c == '.')
-                {
-                    if (versionNumberStart == -1)
-                    {
-                        // This filename starts with version numbers.
-                        return false;
-                    }
-
-                    // Character block that contains only numericals. This is where the version number starts
-                    packageId = filename.Substring(0, versionNumberStart);
-                    return true;
-                }
-
-                // we found a letter. This cannot be the start of the version number. Skip ahead
-                while (index < filename.Length && filename[index] != '.')
-                {
-                    index++;
-                }
-
-                versionNumberStart = index++;
-            }
-
-            // This whole asset name doesn't contain version numbers
-            packageId = filename;
-            return true;
-        }
-
-        private ParallelOptions CreateParallelOptions(CancellationToken token)
-        {
-            return new ParallelOptions
-            {
-                CancellationToken = token,
-                MaxDegreeOfParallelism = _maxConcurrentWorkers,
-                TaskScheduler = TaskScheduler.Default
-            };
-        }
-
-        private static bool FindPropsFileRootDirectory(string defaultConfigPath, out string propsFileRootDirectory)
-        {
-            propsFileRootDirectory = string.Empty;
-
-            FileInfo defaultConfigInfo;
-            if (string.IsNullOrWhiteSpace(defaultConfigPath) || (defaultConfigInfo = new FileInfo(defaultConfigPath)).Exists == false)
-            {
-                Trace.WriteLine($"Cannot deduce root search directory for .props files: default.config was not found in path \"{defaultConfigPath}\"");
-                return false;
-            }
-
-            // Go up until repo root folder from .corext/Config/default.config
-            DirectoryInfo? vsRoot = defaultConfigInfo.Directory?.Parent?.Parent;
-
-            if (vsRoot == null)
-            {
-                Trace.WriteLine("Failed to deduce root search directory for .props files: given default.config is not in a VS repo.");
-                propsFileRootDirectory = string.Empty;
-                return false;
-            }
-
-            // Go down to src/SetupPackages from src folder
-            propsFileRootDirectory = Path.Combine(vsRoot.FullName, "src", "SetupPackages");
-
-            if (!Directory.Exists(propsFileRootDirectory))
-            {
-                Trace.WriteLine("Failed to deduce root search directory for .props files: given default.config is not in a VS repo.");
-                propsFileRootDirectory = string.Empty;
-                return false;
-            }
-
-            return true;
-        }
-    }
+﻿// Copyright (c) Microsoft. All rights reserved.
+
+using Microsoft.Net.Insertions.Api.Props.Models;
+using Microsoft.Net.Insertions.Common.Constants;
+using Microsoft.Net.Insertions.Common.Json;
+using Microsoft.Net.Insertions.Models;
+using Microsoft.Net.Insertions.Models.Extensions;
+using Microsoft.Net.Insertions.Props.Models;
+using Microsoft.Net.Insertions.Telemetry;
+using System;
+using System.Collections.Concurrent;
+using System.Collections.Generic;
+using System.Diagnostics;
+using System.IO;
+using System.Linq;
+using System.Text;
+using System.Threading;
+using System.Threading.Tasks;
+
+namespace Microsoft.Net.Insertions.Api.Providers
+{
+    /// <summary>
+    /// <see cref="IInsertionApi"/> provider relying on <see cref="IDefaultConfigApi"/> instances to update NuGet versions.
+    /// </summary>
+    internal sealed class InsertionApi : IInsertionApi
+    {
+        private readonly MeasurementsSession _metrics;
+
+        private readonly int _maxConcurrentWorkers;
+
+        private readonly TimeSpan _maxWaitDuration;
+
+        private readonly TimeSpan _maxDownloadDuration;
+
+        internal InsertionApi(TimeSpan? maxWaitSeconds = null, TimeSpan? maxDownloadSeconds = null, int? maxConcurrency = null)
+        {
+            _metrics = new MeasurementsSession();
+            _maxWaitDuration = TimeSpan.FromSeconds(Math.Max(maxWaitSeconds?.TotalSeconds ?? 120, 60));
+            _maxDownloadDuration = TimeSpan.FromSeconds(Math.Max(maxDownloadSeconds?.TotalSeconds ?? 240, 1));
+            _maxConcurrentWorkers = Math.Clamp(maxConcurrency ?? 20, 1, 20);
+        }
+
+
+        #region IInsertionApi API
+
+        public UpdateResults UpdateVersions(string manifestFile, string defaultConfigFile, string ignoredPackagesFile, string? accessToken = null, string? propsFilesRootDirectory = null)
+        {
+            return UpdateVersions(manifestFile, defaultConfigFile, LoadPackagesToIgnore(ignoredPackagesFile), accessToken, propsFilesRootDirectory);
+        }
+
+        public UpdateResults UpdateVersions(string manifestFile, string defaultConfigFile, HashSet<string>? packagesToIgnore, string? accessToken = null, string? propsFilesRootDirectory = null)
+        {
+            List<Asset> assets = null!;
+            DefaultConfigUpdater configUpdater;
+
+            if (!TryValidateManifestFile(manifestFile, out string details)
+                || !TryExtractManifestAssets(manifestFile, out assets, out details)
+                || !TryLoadDefaultConfig(defaultConfigFile, out configUpdater, out details))
+            {
+                return new UpdateResults { OutcomeDetails = details };
+            }
+
+            UpdateResults results = new UpdateResults
+            {
+                IgnoredNuGets = packagesToIgnore
+            };
+            Stopwatch overallRunStopWatch = Stopwatch.StartNew();
+            using CancellationTokenSource source = new CancellationTokenSource(_maxWaitDuration);
+            try
+            {
+                _ = Parallel.ForEach(assets,
+                    CreateParallelOptions(source.Token),
+                    asset => ParallelCallback(asset, packagesToIgnore, configUpdater, results));
+
+                /* Delay saving config file changes until props file updates are successful.
+                 * If we save the results now and props-file step fails, re-running the application won't attempt to update props files again.
+                 * A partial success in the app shouldn't hide the errors in the consecutive runs. */
+
+                // Only update props files if user specified an access token. Null token means user doesn't want to update props files.
+                bool propsUpdatesEnabled = accessToken != null;
+
+                if(propsUpdatesEnabled)
+                {
+                    // Attempt to find a proper directory to search for props files, if we are not already given one.
+                    if (string.IsNullOrWhiteSpace(propsFilesRootDirectory))
+                    {
+                        if (FindPropsFileRootDirectory(defaultConfigFile, out propsFilesRootDirectory))
+                        {
+                            Trace.WriteLine($"The directory to search for .props files: {propsFilesRootDirectory}");
+                        }
+                        else
+                        {
+                            Trace.WriteLine("Failed to find an appropriate folder to search for .props files. "
+                                + "Props file updating will be disabled.");
+
+                            results.PropsFileUpdateResults = new PropsUpdateResults()
+                            {
+                                Outcome = false,
+                                OutcomeDetails = "Failed to find an appropriate folder to search for .props files. "
+                                    + "Props file updating will be disabled."
+                            };
+                        }
+                    }
+
+                    // Update props files if we have a valid directory to search
+                    if (!string.IsNullOrWhiteSpace(propsFilesRootDirectory))
+                    {
+                        SwrFileReader swrFileReader = new SwrFileReader(_maxConcurrentWorkers);
+                        SwrFile[] swrFiles = swrFileReader.LoadSwrFiles(propsFilesRootDirectory);
+
+                    PropsVariableDeducer variableDeducer = new PropsVariableDeducer(InsertionConstants.DefaultNugetFeed, accessToken);
+                    bool deduceOperationResult = variableDeducer.DeduceVariableValues(configUpdater, results.UpdatedNuGets,
+                        swrFiles, out List<PropsFileVariableReference> variables, out string outcomeDetails, _maxDownloadDuration);
+
+                        PropsFileUpdater propsFileUpdater = new PropsFileUpdater();
+                        results.PropsFileUpdateResults = propsFileUpdater.UpdatePropsFiles(variables, propsFilesRootDirectory);
+
+                        if (!deduceOperationResult)
+                        {
+                            results.PropsFileUpdateResults.Outcome = false;
+                            results.PropsFileUpdateResults.OutcomeDetails += outcomeDetails;
+                        }
+                    }
+                }
+                else
+                {
+                    Trace.WriteLine(".props file updates are skipped since no access token was specified.");
+                }
+                
+                if(!propsUpdatesEnabled || results.PropsFileUpdateResults!.Outcome == true)
+                {
+                    // Prop files were updated successfuly. It is safe to save config update results.
+                    results.FileSaveResults = configUpdater.Save();
+                }
+                else
+                {
+                    Trace.WriteLine("default.config and .packageconfig file updates were skipped, because " +
+                        "there was an issue updating .props files.");
+                    results.FileSaveResults = new FileSaveResult[0];
+                }
+            }
+            catch (Exception e)
+            {
+                results.OutcomeDetails = e.Message;
+            }
+            finally
+            {
+                results.DurationMilliseconds = overallRunStopWatch.ElapsedMilliseconds;
+                LogStatistics();
+            }
+            return results;
+        }
+        #endregion
+
+        private void LogStatistics()
+        {
+            StringBuilder stringBuilder = new StringBuilder(900 /* rough size of stats */);
+            stringBuilder.AppendLine("Statistics:");
+            foreach (Update update in Enum.GetValues(typeof(Update)).OfType<Update>())
+            {
+                stringBuilder.AppendLine($"{update} - {update.GetString()}{Environment.NewLine}{_metrics[update]}");
+            }
+
+            Trace.Write(stringBuilder.ToString());
+        }
+
+        internal bool TryValidateManifestFile(string manifestFile, out string details)
+        {
+            details = string.Empty;
+            if (string.IsNullOrWhiteSpace(manifestFile))
+            {
+                details = $"Null argument ({nameof(manifestFile)})";
+            }
+            else if (!File.Exists(manifestFile))
+            {
+                details = $"Inexistent file ({manifestFile})";
+            }
+            return string.IsNullOrWhiteSpace(details);
+        }
+
+        internal bool TryExtractManifestAssets(string manifestFile, out List<Asset> assets, out string details)
+        {
+            details = string.Empty;
+
+            try
+            {
+                Manifest? buildManifest = DeserializeManifest(manifestFile);
+
+                if (buildManifest == null)
+                {
+                    assets = new List<Asset>();
+                    details = "Failed to read/deserialize manifest file";
+                    return false;
+                }
+
+                if (!buildManifest.Validate())
+                {
+                    assets = new List<Asset>();
+                    details = $"Validation of de-serialized {InsertionConstants.ManifestFile} file content failed.";
+                    return false;
+                }
+
+                if (buildManifest.Builds == null || buildManifest.Builds.Count == 0)
+                {
+                    assets = new List<Asset>();
+                    details = $"Manifest file contains no builds.";
+                    return false;
+                }
+
+                Trace.WriteLine($"De-serialized {buildManifest.Builds.Count} builds from {InsertionConstants.ManifestFile}.");
+
+                ConcurrentDictionary<string, Asset> map = new ConcurrentDictionary<string, Asset>();
+                foreach (Build build in buildManifest.Builds.AsParallel())
+                {
+                    foreach (Asset asset in build.Assets.AsParallel())
+                    {
+                        if (string.IsNullOrWhiteSpace(asset.Name))
+                        {
+                            Trace.WriteLine($"Manifest file contains an asset with null/empty name: {InsertionConstants.ManifestFile}");
+                            continue;
+                        }
+
+                        if (!map.TryAdd(asset.Name, asset))
+                        {
+                            Trace.WriteLine($"Duplicate entry in the specified {InsertionConstants.ManifestFile} for asset {asset.Name}.");
+                        }
+                    }
+                }
+
+                assets = new List<Asset>(map.Count);
+                foreach (Asset value in map.Values.OrderBy(x => x.Name))
+                {
+                    assets.Add(value);
+                }
+
+                if (map.Count < 1)
+                {
+                    details = $"No assets in {InsertionConstants.ManifestFile}";
+                }
+            }
+            catch (Exception e)
+            {
+                assets = new List<Asset>();
+                details = e.Message;
+            }
+            return string.IsNullOrWhiteSpace(details);
+        }
+
+        private Manifest? DeserializeManifest(string manifestFile)
+        {
+            string json = File.ReadAllText(manifestFile);
+            if (string.IsNullOrWhiteSpace(json))
+            {
+                Trace.WriteLine($"Failed to read {InsertionConstants.ManifestFile} JSon content from file {manifestFile}.");
+                return null;
+            }
+            try
+            {
+                return Serializer.Deserialize<Manifest>(json);
+            }
+            catch (Exception e)
+            {
+                Trace.WriteLine($"Failed to de-serialize {InsertionConstants.ManifestFile} file content. Reason: {e.Message}.");
+                return null;
+            }
+        }
+
+        private bool TryLoadDefaultConfig(string defaultConfigPath, out DefaultConfigUpdater configUpdater, out string details)
+        {
+            configUpdater = new DefaultConfigUpdater();
+            return configUpdater.TryLoad(defaultConfigPath, out details);
+        }
+
+        private HashSet<string> LoadPackagesToIgnore(string ignoredPackagesFile)
+        {
+            if (!File.Exists(ignoredPackagesFile))
+            {
+                return new HashSet<string>();
+            }
+
+            HashSet<string> ignoredPackages = new HashSet<string>();
+            string[] fileLines = File.ReadAllLines(ignoredPackagesFile);
+
+            foreach (string line in fileLines)
+            {
+                ignoredPackages.Add(line);
+            }
+
+            return ignoredPackages;
+        }
+
+        private void ParallelCallback(Asset asset, HashSet<string>? packagesToIgnore, DefaultConfigUpdater configUpdater, UpdateResults results)
+        {
+            Stopwatch stopWatch = Stopwatch.StartNew();
+
+            if (!TryGetPackageId(asset.Name!, asset.Version!, out string packageId))
+            {
+                _metrics.AddMeasurement(Update.NotAPackage, stopWatch.ElapsedTicks);
+                return;
+            }
+
+            if (packagesToIgnore != null && packagesToIgnore.Contains(packageId))
+            {
+                _metrics.AddMeasurement(Update.Ignored, stopWatch.ElapsedTicks);
+                Trace.WriteLine($"Skipping {packageId} since it was requested to be ignored.");
+                return;
+            }
+
+            if (!configUpdater.TryUpdatePackage(packageId, asset.Version!, out string oldVersion))
+            {
+                _metrics.AddMeasurement(Update.NoMatch, stopWatch.ElapsedTicks);
+                return;
+            }
+
+            _metrics.AddMeasurement(Update.ExactMatch, stopWatch.ElapsedTicks);
+
+            if (oldVersion != asset.Version)
+            {
+                results.AddPackage(new PackageUpdateResult(packageId, oldVersion, asset.Version!));
+                Trace.WriteLine($"Package {packageId} was updated to version {asset.Version}");
+            }
+        }
+
+        private bool TryGetPackageId(string assetName, string version, out string packageId)
+        {
+            packageId = string.Empty;
+
+            if (!assetName.EndsWith(".nupkg"))
+            {
+                // Anything that is not a nupkg must be an exact match
+                if (assetName.Contains('/') || assetName.Contains('\\'))
+                {
+                    // Exact matches can't have paths.
+                    return false;
+                }
+
+                packageId = assetName;
+                return true;
+            }
+
+            if (assetName.EndsWith(".symbols.nupkg"))
+            {
+                // Symbol.nupkg files should never be matched
+                return false;
+            }
+
+            // We have a nupkg file path.
+            string filename = Path.GetFileNameWithoutExtension(assetName);
+
+            if (!string.IsNullOrWhiteSpace(version) &&
+                filename.EndsWith(version) &&
+                filename.Length > version.Length &&
+                filename[filename.Length - 1 - version.Length] == '.')
+            {
+                // Package id with a version suffix. Remove version including the dot inbetween.
+                packageId = filename.Substring(0, filename.Length - version.Length - 1);
+                return true;
+            }
+
+            int index = 0;
+            int versionNumberStart = -1;
+            while (index < filename.Length)
+            {
+                char c = filename[index++];
+
+                if (c > '0' && c <= '9')
+                {
+                    continue;
+                }
+
+                if (c == '.')
+                {
+                    if (versionNumberStart == -1)
+                    {
+                        // This filename starts with version numbers.
+                        return false;
+                    }
+
+                    // Character block that contains only numericals. This is where the version number starts
+                    packageId = filename.Substring(0, versionNumberStart);
+                    return true;
+                }
+
+                // we found a letter. This cannot be the start of the version number. Skip ahead
+                while (index < filename.Length && filename[index] != '.')
+                {
+                    index++;
+                }
+
+                versionNumberStart = index++;
+            }
+
+            // This whole asset name doesn't contain version numbers
+            packageId = filename;
+            return true;
+        }
+
+        private ParallelOptions CreateParallelOptions(CancellationToken token)
+        {
+            return new ParallelOptions
+            {
+                CancellationToken = token,
+                MaxDegreeOfParallelism = _maxConcurrentWorkers,
+                TaskScheduler = TaskScheduler.Default
+            };
+        }
+
+        private static bool FindPropsFileRootDirectory(string defaultConfigPath, out string propsFileRootDirectory)
+        {
+            propsFileRootDirectory = string.Empty;
+
+            FileInfo defaultConfigInfo;
+            if (string.IsNullOrWhiteSpace(defaultConfigPath) || (defaultConfigInfo = new FileInfo(defaultConfigPath)).Exists == false)
+            {
+                Trace.WriteLine($"Cannot deduce root search directory for .props files: default.config was not found in path \"{defaultConfigPath}\"");
+                return false;
+            }
+
+            // Go up until repo root folder from .corext/Config/default.config
+            DirectoryInfo? vsRoot = defaultConfigInfo.Directory?.Parent?.Parent;
+
+            if (vsRoot == null)
+            {
+                Trace.WriteLine("Failed to deduce root search directory for .props files: given default.config is not in a VS repo.");
+                propsFileRootDirectory = string.Empty;
+                return false;
+            }
+
+            // Go down to src/SetupPackages from src folder
+            propsFileRootDirectory = Path.Combine(vsRoot.FullName, "src", "SetupPackages");
+
+            if (!Directory.Exists(propsFileRootDirectory))
+            {
+                Trace.WriteLine("Failed to deduce root search directory for .props files: given default.config is not in a VS repo.");
+                propsFileRootDirectory = string.Empty;
+                return false;
+            }
+
+            return true;
+        }
+    }
 }